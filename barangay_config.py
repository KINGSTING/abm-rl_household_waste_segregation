# barangay_config.py

# --- FINANCIAL CONSTANTS ---
ANNUAL_BUDGET = 1500000
QUARTERLY_BUDGET = 375000
MIN_WAGE = 400

# --- INCOME DISTRIBUTIONS (Probabilities for Low, Mid, High) ---
# Format: [Prob_Low, Prob_Mid, Prob_High]
INCOME_PROFILES = {
    "low":    [0.7, 0.2, 0.1],
    "middle": [0.3, 0.5, 0.2],
    "high":   [0.1, 0.3, 0.6]
}

# --- BARANGAY DEFINITIONS ---
BARANGAY_CONFIGS = [
<<<<<<< HEAD
    {"id": 1, "name": "Bgy Poblacion", "N_HOUSEHOLDS": 800, "N_OFFICIALS": 22, "N_VEHICLES": 1, "initial_compliance": 0.4, "width": 25, "height": 25, "layout_seed": 42},
    {"id": 2, "name": "Bgy Rural", "N_HOUSEHOLDS": 30, "N_OFFICIALS": 1, "N_VEHICLES": 1, "initial_compliance": 0.8, "width": 15, "height": 15, "layout_seed": 8},
    {"id": 3, "name": "Bgy Coastal", "N_HOUSEHOLDS": 80, "N_OFFICIALS": 2, "N_VEHICLES": 1, "initial_compliance": 0.3, "width": 20, "height": 20, "layout_seed": 1},
    {"id": 4, "name": "Bgy 4", "N_HOUSEHOLDS": 50, "N_OFFICIALS": 2, "N_VEHICLES": 1, "initial_compliance": 0.5, "width": 20, "height": 20, "layout_seed": 3},
    {"id": 5, "name": "Bgy 5", "N_HOUSEHOLDS": 50, "N_OFFICIALS": 2, "N_VEHICLES": 1, "initial_compliance": 0.5, "width": 20, "height": 20, "layout_seed": 5},
    {"id": 6, "name": "Bgy 6", "N_HOUSEHOLDS": 50, "N_OFFICIALS": 2, "N_VEHICLES": 1, "initial_compliance": 0.5, "width": 20, "height": 20, "layout_seed": 4},
    {"id": 7, "name": "Bgy 7", "N_HOUSEHOLDS": 50, "N_OFFICIALS": 2, "N_VEHICLES": 1, "initial_compliance": 0.5, "width": 20, "height": 20, "layout_seed": 9}
]
=======
    {
        "id": 0,
        "name": "Bgy Poblacion", 
        "N_HOUSEHOLDS": 800, 
        "N_OFFICIALS": 22, 
        "initial_compliance": 0.4, 
        "width": 25, 
        "height": 25, 
        "income_profile": "middle"
    },
    {
        "id": 1, 
        "name": "Bgy Lingan_East", 
        "N_HOUSEHOLDS": 30, 
        "N_OFFICIALS": 1, 
        "initial_compliance": 0.8, 
        "width": 15, 
        "height": 15, 
        "income_profile": "middle"
    },
    {
        "id": 2, 
        "name": "Bgy Ezperanza", 
        "N_HOUSEHOLDS": 80, 
        "N_OFFICIALS": 2, 
        "initial_compliance": 0.3, 
        "width": 20, 
        "height": 20, 
        "income_profile": "middle"
    },
    {
        "id": 3, 
        "name": "Bgy Binuni", 
        "N_HOUSEHOLDS": 50, 
        "N_OFFICIALS": 2, 
        "initial_compliance": 0.5, 
        "width": 20, 
        "height": 20, 
        "income_profile": "middle"
    },
    {
        "id": 4, 
        "name": "Bgy Babalaya", 
        "N_HOUSEHOLDS": 50, 
        "N_OFFICIALS": 2, 
        "initial_compliance": 0.5, 
        "width": 20, 
        "height": 20, 
        "income_profile": "middle"
    },
    {
        "id": 5, 
        "name": "Bgy Mati", 
        "N_HOUSEHOLDS": 50, 
        "N_OFFICIALS": 2, 
        "initial_compliance": 0.5, 
        "width": 20, 
        "height": 20, 
        "income_profile": "middle"
    },
    {
        "id": 6, 
        "name": "Bgy Demologan", 
        "N_HOUSEHOLDS": 50, 
        "N_OFFICIALS": 2, 
        "initial_compliance": 0.5, 
        "width": 20, 
        "height": 20, 
        "income_profile": "middle"
    }
]

# --- BEHAVIORAL PARAMETERS ---
GLOBAL_PARAMS = {
    "base_attitude": 0.66,          # Paigalan et al.(2025)
    "base_compliance": 0.58,
    "training_sensitivity": 0.68
}
>>>>>>> 05b5756e
<|MERGE_RESOLUTION|>--- conflicted
+++ resolved
@@ -15,16 +15,6 @@
 
 # --- BARANGAY DEFINITIONS ---
 BARANGAY_CONFIGS = [
-<<<<<<< HEAD
-    {"id": 1, "name": "Bgy Poblacion", "N_HOUSEHOLDS": 800, "N_OFFICIALS": 22, "N_VEHICLES": 1, "initial_compliance": 0.4, "width": 25, "height": 25, "layout_seed": 42},
-    {"id": 2, "name": "Bgy Rural", "N_HOUSEHOLDS": 30, "N_OFFICIALS": 1, "N_VEHICLES": 1, "initial_compliance": 0.8, "width": 15, "height": 15, "layout_seed": 8},
-    {"id": 3, "name": "Bgy Coastal", "N_HOUSEHOLDS": 80, "N_OFFICIALS": 2, "N_VEHICLES": 1, "initial_compliance": 0.3, "width": 20, "height": 20, "layout_seed": 1},
-    {"id": 4, "name": "Bgy 4", "N_HOUSEHOLDS": 50, "N_OFFICIALS": 2, "N_VEHICLES": 1, "initial_compliance": 0.5, "width": 20, "height": 20, "layout_seed": 3},
-    {"id": 5, "name": "Bgy 5", "N_HOUSEHOLDS": 50, "N_OFFICIALS": 2, "N_VEHICLES": 1, "initial_compliance": 0.5, "width": 20, "height": 20, "layout_seed": 5},
-    {"id": 6, "name": "Bgy 6", "N_HOUSEHOLDS": 50, "N_OFFICIALS": 2, "N_VEHICLES": 1, "initial_compliance": 0.5, "width": 20, "height": 20, "layout_seed": 4},
-    {"id": 7, "name": "Bgy 7", "N_HOUSEHOLDS": 50, "N_OFFICIALS": 2, "N_VEHICLES": 1, "initial_compliance": 0.5, "width": 20, "height": 20, "layout_seed": 9}
-]
-=======
     {
         "id": 0,
         "name": "Bgy Poblacion", 
@@ -102,5 +92,4 @@
     "base_attitude": 0.66,          # Paigalan et al.(2025)
     "base_compliance": 0.58,
     "training_sensitivity": 0.68
-}
->>>>>>> 05b5756e
+}